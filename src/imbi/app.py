import asyncio
import contextlib
import logging
import os
import typing

import fastapi

<<<<<<< HEAD
from imbi import clickhouse, endpoints, neo4j, version
=======
from imbi import endpoints, neo4j, version
from imbi.auth import seed
>>>>>>> 5b134915

LOGGER = logging.getLogger(__name__)


@contextlib.asynccontextmanager
async def fastapi_lifespan(
    *_args: typing.Any, **_kwargs: typing.Any
) -> typing.AsyncIterator[None]:  # pragma: nocover
    """This is invoked by FastAPI for us to control startup and shutdown."""
<<<<<<< HEAD
    await asyncio.gather(
        clickhouse.initialize(),
        neo4j.initialize(),
    )
=======
    await neo4j.initialize()

    # Auto-seed authentication system if not already seeded
    auto_seed = os.getenv('IMBI_AUTO_SEED_AUTH', 'true').lower() == 'true'
    if auto_seed:
        is_seeded = await seed.check_if_seeded()
        if not is_seeded:
            LOGGER.info('Auto-seeding authentication system...')
            result = await seed.bootstrap_auth_system()
            LOGGER.info(
                'Auto-seed complete: %d permissions, %d roles created',
                result['permissions'],
                result['roles'],
            )
        else:
            LOGGER.debug('Authentication system already seeded')

>>>>>>> 5b134915
    LOGGER.debug('Startup complete')
    yield
    await asyncio.gather(
        neo4j.aclose(),
        clickhouse.aclose(),
    )
    LOGGER.debug('Clean shutdown complete')


def create_app() -> fastapi.FastAPI:
    app = fastapi.FastAPI(
        title='Imbi',
        lifespan=fastapi_lifespan,
        version=version,
        redoc_url='/docs',
        docs_url=None,
        license_info={
            'name': 'BSD 3-Clause',
            'url': 'https://github.com/AWeber-Imbi/imbi-api/blob/main/LICENSE',
        },
    )
    for router in endpoints.routers:
        app.include_router(router)
    return app<|MERGE_RESOLUTION|>--- conflicted
+++ resolved
@@ -6,12 +6,8 @@
 
 import fastapi
 
-<<<<<<< HEAD
 from imbi import clickhouse, endpoints, neo4j, version
-=======
-from imbi import endpoints, neo4j, version
 from imbi.auth import seed
->>>>>>> 5b134915
 
 LOGGER = logging.getLogger(__name__)
 
@@ -21,13 +17,10 @@
     *_args: typing.Any, **_kwargs: typing.Any
 ) -> typing.AsyncIterator[None]:  # pragma: nocover
     """This is invoked by FastAPI for us to control startup and shutdown."""
-<<<<<<< HEAD
     await asyncio.gather(
         clickhouse.initialize(),
         neo4j.initialize(),
     )
-=======
-    await neo4j.initialize()
 
     # Auto-seed authentication system if not already seeded
     auto_seed = os.getenv('IMBI_AUTO_SEED_AUTH', 'true').lower() == 'true'
@@ -44,7 +37,6 @@
         else:
             LOGGER.debug('Authentication system already seeded')
 
->>>>>>> 5b134915
     LOGGER.debug('Startup complete')
     yield
     await asyncio.gather(
