--- conflicted
+++ resolved
@@ -5682,7 +5682,6 @@
         '401':
           $ref: '#/paths/~1groups/get/responses/401'
         '404':
-<<<<<<< HEAD
           $ref: '#/paths/~1groups~1{name}/get/responses/404'
     post:
       description: Create a set of new SSM parameters for a name
@@ -5759,9 +5758,6 @@
           description: The request to add SSM parameters was successful
         '401':
           $ref: '#/paths/~1groups/get/responses/401'
-=======
-          $ref: '#/paths/~1components/get/responses/404'
->>>>>>> ec781a86
   '/projects/{id}/facts':
     get:
       description: Retrieve the current facts for a project
